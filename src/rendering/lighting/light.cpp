--- conflicted
+++ resolved
@@ -33,10 +33,9 @@
 }
 
 void Light::createShadowMap(int resX, int resY){
-<<<<<<< HEAD
+
     cout<<"Light::createShadowMap"<<endl;
-=======
->>>>>>> aa7006bf
+
     shadowmap.createFlat(resX,resY);
 
 }
@@ -46,9 +45,7 @@
 }
 
 void Light::unbindShadowMap(){
-<<<<<<< HEAD
+
     shadowmap.unbind();
-=======
-shadowmap.unbind();
->>>>>>> aa7006bf
+
 }