--- conflicted
+++ resolved
@@ -56,7 +56,7 @@
     vec3 viewd = -glm::normalize(vec3((*view)*vec4(direction,0)));
     shader.uploadDirection(viewd);
 
-<<<<<<< HEAD
+
     if(this->hasShadows()){
         shader.uploadShadow(1.0f);
         const glm::mat4 biasMatrix(
@@ -73,18 +73,6 @@
     }else{
         shader.uploadShadow(0.0f);
     }
-=======
-    const glm::mat4 biasMatrix(
-    0.5, 0.0, 0.0, 0.0,
-    0.0, 0.5, 0.0, 0.0,
-    0.0, 0.0, 0.5, 0.0,
-    0.5, 0.5, 0.5, 1.0
-    );
 
-    mat4 shadow = biasMatrix*this->cam.proj * this->cam.view * cam->model;
-    shader.uploadDepthBiasMV(shadow);
-
-    shader.uploadDepthTexture(shadowmap.depthBuffer.depthBuffer);
->>>>>>> aa7006bf
 }
 
