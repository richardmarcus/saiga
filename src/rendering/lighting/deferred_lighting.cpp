--- conflicted
+++ resolved
@@ -52,7 +52,7 @@
 
 
     for(PointLight* &light : pointLights){
-<<<<<<< HEAD
+
         if(light->hasShadows()){
             for(int i=0;i<6;i++){
                 light->bindFace(i);
@@ -60,13 +60,7 @@
                 renderer->renderDepth(&light->cam);
                 light->unbindShadowMap();
             }
-=======
-        for(int i=0;i<6;i++){
-            light->bindFace(i);
-            light->calculateCamera(i);
-            renderer->renderDepth(&light->cam);
-            light->unbindShadowMap();
->>>>>>> aa7006bf
+
         }
     }
 
