/**
 * Copyright (c) 2021 Darius Rückert
 * Licensed under the MIT License.
 * See LICENSE file for more information.
 */

#pragma once
#include "saiga/core/image/image.h"
#include "saiga/core/util/statistics.h"
#include "saiga/core/util/table.h"

#include "TorchHelper.h"
#include "torch/torch.h"

#ifndef TINY_TORCH
#    include <torch/script.h>
#endif

namespace Saiga
{
/**
 * Convert an image view to a floating point tensor in the range [0,1].
 * Only uchar images are supported so far.
 * TODO: Add normalizations for other types
 */
template <typename T>
at::Tensor ImageViewToTensor(ImageView<T> img, bool normalize = true)
{
    if (!img.valid()) return torch::Tensor();
    using ScalarType = typename ImageTypeTemplate<T>::ChannelType;
    constexpr int c  = channels(ImageTypeTemplate<T>::type);

#ifdef TINY_TORCH
    auto type = torch::CppTypeToScalarType<ScalarType>::value;
#else
    auto type = at::typeMetaToScalarType(caffe2::TypeMeta::Make<ScalarType>());
#endif

    at::Tensor tensor =
        torch::from_blob(img.data, {img.h, img.w, c}, {(long)(img.pitchBytes / sizeof(ScalarType)), c, 1}, type)
            .clone();

    // In pytorch image tensors are usually represented as channel first.
    tensor = tensor.permute({2, 0, 1});

    if (normalize)
    {
        // Convert to float
        if constexpr (!std::is_same<ScalarType, float>::value)
        {
            tensor = tensor.to(at::kFloat);
        }

        // Normalize to [0,1]
        if constexpr (std::is_same<ScalarType, unsigned char>::value)
        {
            tensor = (1.f / 255.f) * tensor;
        }
    }

    return tensor;
}


/**
 * Convert a tensor to an image view of the given type
 */
template <typename T>
TemplatedImage<T> TensorToImage(at::Tensor tensor)
{
    SAIGA_ASSERT(tensor.defined());

    if (tensor.dim() == 2)
    {
        tensor = tensor.unsqueeze(0);
    }

    SAIGA_ASSERT(tensor.dim() == 3 || tensor.dim() == 4);
    tensor           = tensor.clone();
    using ScalarType = typename ImageTypeTemplate<T>::ChannelType;

    if (tensor.dim() == 4)
    {
        SAIGA_ASSERT(tensor.size(0) == 1);
        tensor = tensor.squeeze(0);
    }
    SAIGA_ASSERT(tensor.dim() == 3);
    SAIGA_ASSERT(channels(ImageTypeTemplate<T>::type) == tensor.size(0));

    // In pytorch image tensors are usually represented as channel first.
    tensor = tensor.permute({1, 2, 0});
    tensor = tensor.cpu().contiguous();

    if (tensor.dtype() == torch::kHalf || tensor.dtype() == torch::kDouble)
    {
        tensor = tensor.to(torch::kFloat);
    }

    // Convert to byte
    if (tensor.dtype() == torch::kFloat && std::is_same<ScalarType, unsigned char>::value)
    {
        tensor = 255.f * tensor;
        tensor = tensor.clamp(0, 255);
<<<<<<< HEAD
        tensor = tensor.toType(at::kByte);
    }
    else if (tensor.dtype() == torch::kFloat32 && std::is_same<ScalarType, unsigned short>::value)
    {
        tensor = 32767.f * tensor;
        tensor = tensor.clamp(-32767, 32767);
        tensor = tensor.toType(at::kShort);
=======
        tensor = tensor.to(at::kByte);
    }
    else if (tensor.dtype() == torch::kFloat && std::is_same<ScalarType, unsigned short>::value)
    {
        tensor = 32767.f * tensor;
        tensor = tensor.clamp(-32767, 32767);
        tensor = tensor.to(at::kShort);
>>>>>>> fa8020d4
    }

    int h = tensor.size(0);
    int w = tensor.size(1);

    ImageView<T> out_view(h, w, tensor.stride(0) * sizeof(ScalarType), tensor.data_ptr<ScalarType>());

    TemplatedImage<T> img(h, w);
    out_view.copyTo(img.getImageView());

    return img;
}

#ifndef TINY_TORCH
/**
 * Save the tensor so it can be loaded from python and C++.
 * For Python loading just use
 *    x = torch.load(path)
 *
 * Python -> c++
 *   std::vector<char> f = get_the_bytes();
 *   torch::IValue x = torch::pickle_load(f);
 */
inline bool SaveTensor(at::Tensor t, const std::string& file)
{
    auto bytes = torch::jit::pickle_save(t);
    if (bytes.size() == 0)
    {
        return false;
    }
    std::ofstream fout(file, std::ios::out | std::ios::binary);
    if (!fout.is_open())
    {
        return false;
    }
    fout.write(bytes.data(), bytes.size());
    fout.close();
    return true;
}
#endif

// Converts a list of images into a 2D grid of images.
// Useful for displaying multiple images at once.
//
// Input:
//      image_batch [N, c, h, w]
// Output:
//      [c, new_h, new_w]
inline torch::Tensor ImageBatchToImageGrid(torch::Tensor image_batch, int target_grid_w = -1)
{
    SAIGA_ASSERT(image_batch.dim() == 4);
    int N = image_batch.size(0);
    int c = image_batch.size(1);
    int h = image_batch.size(2);
    int w = image_batch.size(3);

    int grid_w = target_grid_w;
    if (target_grid_w <= 0)
    {
        grid_w = ceil(sqrt(N));
    }

    int grid_h  = ceil(double(N) / grid_w);
    int N_after = grid_w * grid_h;

    if (N < N_after)
    {
        // pad with black images
        auto sizes   = image_batch.sizes().vec();
        sizes[0]     = N_after - N;
        auto padding = torch::zeros({sizes}, image_batch.options());
        image_batch  = torch::cat({image_batch, padding}, 0);
    }

    // [ gh, gw, c, h, w]
    image_batch = image_batch.reshape({grid_h, grid_w, c, h, w});
    // [c, gh, h, gw, w]
    image_batch = image_batch.permute({2, 0, 3, 1, 4});
    // [c, gh * h, gw * w]
    image_batch = image_batch.reshape({c, grid_h * h, grid_w * w});
    return image_batch;
}


// Converts a list of images into a row where all images are placed next to each other.
//
// Input:
//      image_batch [N, c, h, w]
// Output:
//      [1, c, h, N * w]
inline torch::Tensor ImageBatchToImageRow(torch::Tensor image_batch)
{
    SAIGA_ASSERT(image_batch.dim() == 4);
    int N = image_batch.size(0);
    int c = image_batch.size(1);
    int h = image_batch.size(2);
    int w = image_batch.size(3);

    // [c,  h, N, w]
    image_batch = image_batch.permute({1, 2, 0, 3});
    // [1, c, h, N*w]
    image_batch = image_batch.reshape({1, c, h, N * w});
    return image_batch;
}

#ifndef TINY_TORCH
/**
 * RGB image normalization of a 3 channel float-tensor using the Pytorch standart weights.
 */
inline at::Tensor NormalizeRGB(at::Tensor x)
{
    torch::data::transforms::Normalize<> color_normalize =
        torch::data::transforms::Normalize<>({0.485, 0.456, 0.406}, {0.229, 0.224, 0.225});
    return color_normalize(x);
}

/**
 * Inverse normalization to the function above.
 */
inline at::Tensor UnNormalizeRGB(at::Tensor x)
{
    torch::data::transforms::Normalize<> un_color_normalize1 =
        torch::data::transforms::Normalize<>({-0.485, -0.456, -0.406}, {1, 1, 1});
    torch::data::transforms::Normalize<> un_color_normalize2 =
        torch::data::transforms::Normalize<>({0, 0, 0}, {1.0 / 0.229, 1.0 / 0.224, 1.0 / 0.225});
    x = un_color_normalize2(x);
    x = un_color_normalize1(x);
    return x;
}

#endif

template <int rows, int cols>
inline torch::Tensor FilterTensor(Matrix<float, rows, cols> kernel)
{
    return torch::from_blob(kernel.data(), {1, 1, kernel.rows(), kernel.cols()}).clone();
}



template <int rows, int cols>
inline torch::Tensor Filter2dIndependentChannels(torch::Tensor x, Matrix<float, rows, cols> kernel, int padding)
{
    SAIGA_ASSERT(x.dim() == 4);
    torch::Tensor K = FilterTensor(kernel);
    K               = K.repeat({x.size(1), 1, 1, 1}).to(x.device());
    auto res        = torch::conv2d(x, K, {}, 1, padding, 1, x.size(1));
    return res;
}

#ifdef SAIGA_USE_EIGEN

// Not very efficient gauss blur, because the kernel is always created on the fly.
// Also the filter is not separated.
inline torch::Tensor GaussBlur(torch::Tensor image, int radius, float sigma, int padding)
{
    SAIGA_ASSERT(image.dim() == 4);
    auto K = FilterTensor(gaussianBlurKernel2d(radius, sigma));
    K      = K.repeat({image.size(1), 1, 1, 1}).to(image.device());
    return torch::conv2d(image, K, {}, 1, padding, 1, image.size(1));
}
#endif

}  // namespace Saiga<|MERGE_RESOLUTION|>--- conflicted
+++ resolved
@@ -101,7 +101,6 @@
     {
         tensor = 255.f * tensor;
         tensor = tensor.clamp(0, 255);
-<<<<<<< HEAD
         tensor = tensor.toType(at::kByte);
     }
     else if (tensor.dtype() == torch::kFloat32 && std::is_same<ScalarType, unsigned short>::value)
@@ -109,15 +108,12 @@
         tensor = 32767.f * tensor;
         tensor = tensor.clamp(-32767, 32767);
         tensor = tensor.toType(at::kShort);
-=======
-        tensor = tensor.to(at::kByte);
     }
     else if (tensor.dtype() == torch::kFloat && std::is_same<ScalarType, unsigned short>::value)
     {
         tensor = 32767.f * tensor;
         tensor = tensor.clamp(-32767, 32767);
         tensor = tensor.to(at::kShort);
->>>>>>> fa8020d4
     }
 
     int h = tensor.size(0);
