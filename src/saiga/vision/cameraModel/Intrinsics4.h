--- conflicted
+++ resolved
@@ -365,13 +365,8 @@
     // from 3d to 2d for spherical coordinates -> azimuth and elevation
     HD inline Vec2 project(const Vec3& X) const
     {
-<<<<<<< HEAD
-        T azimuth   = atan2(-X(1), X(0)) / (fx * IM_PI) + cx;
-        T elevation = -atan2(X(2) - s, sqrt(X(0) * X(0) + X(1) * X(1))) / (fy * IM_PI) + cy;
-=======
         T azimuth   = atan2(-X(1), X(0)) / (fx * M_PI) + cx;
         T elevation = -atan2(X(2) - s, sqrt(X(0) * X(0) + X(1) * X(1))) / (fy * M_PI) + cy;
->>>>>>> 357bea85
         return {azimuth, elevation};
     }
 
@@ -388,13 +383,8 @@
     // unprojection here is from azimuth elevation to world
     HD inline Vec3 unproject(const Vec2& ip, T depth) const
     {
-<<<<<<< HEAD
-        T azimuth   = (ip(0) - cx) * fx * IM_PI;
-        T elevation = -(ip(1) - cy) * fy * IM_PI + s;
-=======
         T azimuth   = (ip(0) - cx) * fx * M_PI;
         T elevation = -(ip(1) - cy) * fy * M_PI + s;
->>>>>>> 357bea85
         T x         = depth * cos(azimuth) * cos(elevation);
         T y         = -depth * sin(azimuth) * cos(elevation);
         T z         = depth * sin(elevation) + s;
