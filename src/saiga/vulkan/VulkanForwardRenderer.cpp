--- conflicted
+++ resolved
@@ -263,11 +263,7 @@
     submitInfo.commandBufferCount = 1;
     submitInfo.pCommandBuffers    = &cmd;
     //    VK_CHECK_RESULT(vkQueueSubmit(graphicsQueue, 1, &submitInfo, sync.frameFence));
-<<<<<<< HEAD
-    base.mainQueue.queue.submit(submitInfo, sync.frameFence);
-=======
     base.mainQueue.submit(submitInfo, sync.frameFence);
->>>>>>> bb59ab03
     //    graphicsQueue.queue.submit(submitInfo,vk::Fence());
 
     //    VK_CHECK_RESULT(swapChain.queuePresent(presentQueue, currentBuffer,  sync.renderComplete));
