--- conflicted
+++ resolved
@@ -26,17 +26,7 @@
     : VulkanRenderer(window, vulkanParameters)
 {
     setupRenderPass();
-<<<<<<< HEAD
-
-    frameBuffers.resize(swapChain.imageCount);
-    for (uint32_t i = 0; i < frameBuffers.size(); i++)
-    {
-        frameBuffers[i].createColorDepthStencil(width, height, swapChain.buffers[i].view,
-                                                depthBuffer.location->data.view, renderPass, base.device);
-    }
-=======
     renderCommandPool = base().mainQueue.createCommandPool(vk::CommandPoolCreateFlagBits::eResetCommandBuffer);
->>>>>>> 8a2f1bf3
     cout << "VulkanForwardRenderer init done." << endl;
 }
 
@@ -229,24 +219,7 @@
     //    graphicsQueue.queue.submit(submitInfo,vk::Fence());
 
     //    VK_CHECK_RESULT(swapChain.queuePresent(presentQueue, currentBuffer,  sync.renderComplete));
-<<<<<<< HEAD
-    VK_CHECK_RESULT(swapChain.queuePresent(base.mainQueue, currentBuffer, sync.renderComplete));
-    //    VK_CHECK_RESULT(swapChain.queuePresent(graphicsQueue, currentBuffer));
-    //    VK_CHECK_RESULT(vkQueueWaitIdle(presentQueue));
-    //    presentQueue.waitIdle();
-
-    nextSyncObject = (nextSyncObject + 1) % syncObjects.size();
-
     base.memory.update();
-}
-
-void VulkanForwardRenderer::waitIdle()
-{
-    base.mainQueue.waitIdle();
-    //    presentQueue.waitIdle();
-    //    transferQueue.waitIdle();
-=======
->>>>>>> 8a2f1bf3
 }
 
 
