﻿#include "Base.h"
#include "saiga/util/table.h"
#include "saiga/util/tostring.h"

#include "Debug.h"

#include <array>
namespace Saiga
{
namespace Vulkan
{
void VulkanBase::setPhysicalDevice(vk::PhysicalDevice physicalDevice)
{
    assert(physicalDevice);
    this->physicalDevice = physicalDevice;

    // Queue family properties, used for setting up requested queues upon device creation
    queueFamilyProperties = physicalDevice.getQueueFamilyProperties();
}

void VulkanBase::destroy()
{
    vkDestroyPipelineCache(device, pipelineCache, nullptr);


<<<<<<< HEAD
    mainQueue.destroy();
    computeQueue.destroy();
    transferQueue.destroy();
=======
    if (compute_queue)
    {
        compute_queue->destroy();
    }
    if (transfer_queue)
    {
        transfer_queue->destroy();
    }
    mainQueue.destroy();

>>>>>>> bb59ab03
    descriptorPool.destroy();

    memory.destroy();

    if (device)
    {
        device.destroy();
    }
}


void VulkanBase::createLogicalDevice(vk::SurfaceKHR surface, VulkanParameters& parameters, bool useSwapChain)
{
    std::vector<uint32_t> queueCounts(queueFamilyProperties.size(), 0);

    uint32_t main_idx, transfer_idx, compute_idx;
    bool found_main = findQueueFamily(vk::QueueFlagBits::eCompute | vk::QueueFlagBits::eGraphics,
                                      main_idx);  // A queue with compute or graphics can always be used for transfer
    SAIGA_ASSERT(found_main, "A main queue with compute and graphics capabilities is required");

    if (!findDedicatedQueueFamily(vk::QueueFlagBits::eCompute, compute_idx))
    {
        findQueueFamily(vk::QueueFlagBits::eCompute, compute_idx);
    }

    if (!findDedicatedQueueFamily(vk::QueueFlagBits::eTransfer, transfer_idx))
    {
        findQueueFamily(vk::QueueFlagBits::eTransfer, transfer_idx);
    }

    main_queue_info = std::make_pair(main_idx, queueCounts[main_idx] % queueFamilyProperties[main_idx].queueCount);
    queueCounts[main_idx]++;
    compute_info =
        std::make_pair(compute_idx, queueCounts[compute_idx] % queueFamilyProperties[compute_idx].queueCount);


    queueCounts[compute_idx]++;
<<<<<<< HEAD

    transfer_info =
        std::make_pair(transfer_idx, queueCounts[transfer_idx] % queueFamilyProperties[transfer_idx].queueCount);
    queueCounts[transfer_idx]++;

    if (main_queue_info == compute_info) {
        LOG(WARNING) << "Main queue and compute queue are the same";
    }

    if (main_queue_info == transfer_info) {
        LOG(WARNING) << "Main queue and transfer queue are the same";
    }

    queueCounts[main_idx]     = std::min(queueCounts[main_idx], queueFamilyProperties[main_idx].queueCount);
    queueCounts[compute_idx]  = std::min(queueCounts[compute_idx], queueFamilyProperties[compute_idx].queueCount);
    queueCounts[transfer_idx] = std::min(queueCounts[transfer_idx], queueFamilyProperties[transfer_idx].queueCount);

    auto maxCount = std::max_element(queueCounts.begin(), queueCounts.end());
    std::vector<float> prios(*maxCount, 1.0f);

=======

    transfer_info =
        std::make_pair(transfer_idx, queueCounts[transfer_idx] % queueFamilyProperties[transfer_idx].queueCount);
    queueCounts[transfer_idx]++;

    if (main_queue_info == compute_info)
    {
        LOG(WARNING) << "Main queue and compute queue are the same";
    }

    if (main_queue_info == transfer_info)
    {
        LOG(WARNING) << "Main queue and transfer queue are the same";
    }

    queueCounts[main_idx]     = std::min(queueCounts[main_idx], queueFamilyProperties[main_idx].queueCount);
    queueCounts[compute_idx]  = std::min(queueCounts[compute_idx], queueFamilyProperties[compute_idx].queueCount);
    queueCounts[transfer_idx] = std::min(queueCounts[transfer_idx], queueFamilyProperties[transfer_idx].queueCount);

    auto maxCount = std::max_element(queueCounts.begin(), queueCounts.end());
    std::vector<float> prios(*maxCount, 1.0f);

>>>>>>> bb59ab03

    // Desired queues need to be requested upon logical device creation
    // Due to differing queue family configurations of Vulkan implementations this can be a bit tricky, especially
    // if the application requests different queue types
    std::vector<vk::DeviceQueueCreateInfo> queueCreateInfos{};


    for (uint32_t i = 0; i < queueCounts.size(); ++i)
    {
        auto queueCount = queueCounts[i];
        if (queueCount > 0)
        {
            queueCreateInfos.emplace_back(vk::DeviceQueueCreateFlags(), i, queueCount, prios.data());
        }
    }

    // Create the logical device representation
    std::vector<const char*> deviceExtensions(parameters.deviceExtensions);
    if (useSwapChain)
    {
        // If the device will be used for presenting to a display via a swapchain we need to request the swapchain
        // extension
        deviceExtensions.push_back(VK_KHR_SWAPCHAIN_EXTENSION_NAME);
    }

    auto featuresToEnable = parameters.physicalDeviceFeatures;

    auto availableFeatures = physicalDevice.getFeatures();

    if (!availableFeatures.wideLines)
    {
        featuresToEnable.wideLines = VK_FALSE;
        LOG(ERROR) << "Wide lines requested but not available on this device";
    }



    vk::DeviceCreateInfo deviceCreateInfo = {};
    //    deviceCreateInfo.sType = VK_STRUCTURE_TYPE_DEVICE_CREATE_INFO;
    deviceCreateInfo.queueCreateInfoCount = static_cast<uint32_t>(queueCreateInfos.size());

    deviceCreateInfo.pQueueCreateInfos = queueCreateInfos.data();
    deviceCreateInfo.pEnabledFeatures  = &featuresToEnable;


    if (!deviceExtensions.empty())
    {
        deviceCreateInfo.enabledExtensionCount   = (uint32_t)deviceExtensions.size();
        deviceCreateInfo.ppEnabledExtensionNames = deviceExtensions.data();
    }

    auto layers = Saiga::Vulkan::Debug::getDebugValidationLayers();

    deviceCreateInfo.enabledLayerCount   = layers.size();
    deviceCreateInfo.ppEnabledLayerNames = layers.data();

#if 0
    cout << "Device extensions" << endl;
    for (auto de : deviceExtensions) cout << de << endl;

    cout << "Device layers" << endl;
    for (auto de : layers) cout << de << endl;
#endif

    device = physicalDevice.createDevice(deviceCreateInfo);

    enabledFeatures = featuresToEnable;

#if 0
    std::vector<vk::ExtensionProperties> extprops = physicalDevice.enumerateDeviceExtensionProperties();
    for (auto e : extprops)
    {
        cout << e.specVersion << " " << e.extensionName << endl;
    }
#endif

    memory.init(physicalDevice, device);

    vk::PipelineCacheCreateInfo pipelineCacheCreateInfo = {};
    pipelineCache                                       = device.createPipelineCache(pipelineCacheCreateInfo);
    SAIGA_ASSERT(pipelineCache);


    mainQueue.create(device, main_queue_info.first, main_queue_info.second, vk::CommandPoolCreateFlagBits::eTransient);

<<<<<<< HEAD
    computeQueue.create(device, compute_info.first, compute_info.second);

    transferQueue.create(device, transfer_info.first, transfer_info.second);

    descriptorPool.create(
        device, parameters.maxDescriptorSets,
        {
            vk::DescriptorPoolSize{vk::DescriptorType::eUniformBuffer, parameters.descriptorCounts[0]},
            vk::DescriptorPoolSize{vk::DescriptorType::eCombinedImageSampler, parameters.descriptorCounts[1]},
            vk::DescriptorPoolSize{vk::DescriptorType::eStorageBuffer, parameters.descriptorCounts[2]},
            vk::DescriptorPoolSize{vk::DescriptorType::eStorageImage, parameters.descriptorCounts[3]},
        });
}

void VulkanBase::init(VulkanParameters params) {}


bool VulkanBase::findQueueFamily(vk::QueueFlags flags, uint32_t& family)
{
    for (uint32_t i = 0; i < queueFamilyProperties.size(); ++i)
    {
        auto& prop = queueFamilyProperties[i];

        if ((prop.queueFlags & flags) == flags)
        {
            family = i;
            return true;
        }
=======
    if (main_queue_info != compute_info)
    {
        compute_queue = std::make_unique<Saiga::Vulkan::Queue>();
        compute_queue->create(device, compute_info.first, compute_info.second);
        computeQueue = compute_queue.get();
    }
    else
    {
        computeQueue = &mainQueue;
    }

    if (main_queue_info != compute_info)
    {
        transfer_queue = std::make_unique<Saiga::Vulkan::Queue>();

        transfer_queue->create(device, transfer_info.first, transfer_info.second);
        transferQueue = transfer_queue.get();
    }
    else
    {
        transferQueue = &mainQueue;
>>>>>>> bb59ab03
    }
    descriptorPool.create(
        device, parameters.maxDescriptorSets,
        {
            vk::DescriptorPoolSize{vk::DescriptorType::eUniformBuffer, parameters.descriptorCounts[0]},
            vk::DescriptorPoolSize{vk::DescriptorType::eCombinedImageSampler, parameters.descriptorCounts[1]},
            vk::DescriptorPoolSize{vk::DescriptorType::eStorageBuffer, parameters.descriptorCounts[2]},
            vk::DescriptorPoolSize{vk::DescriptorType::eStorageImage, parameters.descriptorCounts[3]},
        });
}

<<<<<<< HEAD
    return false;
}
=======
void VulkanBase::init(VulkanParameters params) {}
>>>>>>> bb59ab03

;

<<<<<<< HEAD
bool VulkanBase::findDedicatedQueueFamily(vk::QueueFlags flags, uint32_t& family)
=======
bool VulkanBase::findQueueFamily(vk::QueueFlags flags, uint32_t& family)
>>>>>>> bb59ab03
{
    for (uint32_t i = 0; i < queueFamilyProperties.size(); ++i)
    {
        auto& prop = queueFamilyProperties[i];

<<<<<<< HEAD
=======
        if ((prop.queueFlags & flags) == flags)
        {
            family = i;
            return true;
        }
    }

    return false;
}

;

bool VulkanBase::findDedicatedQueueFamily(vk::QueueFlags flags, uint32_t& family)
{
    for (uint32_t i = 0; i < queueFamilyProperties.size(); ++i)
    {
        auto& prop = queueFamilyProperties[i];

>>>>>>> bb59ab03
        if (prop.queueFlags == flags)
        {
            family = i;
            return true;
        }
    }

    return false;
}

}  // namespace Vulkan
}  // namespace Saiga<|MERGE_RESOLUTION|>--- conflicted
+++ resolved
@@ -23,22 +23,16 @@
     vkDestroyPipelineCache(device, pipelineCache, nullptr);
 
 
-<<<<<<< HEAD
+    if (compute_queue)
+    {
+        compute_queue->destroy();
+    }
+    if (transfer_queue)
+    {
+        transfer_queue->destroy();
+    }
     mainQueue.destroy();
-    computeQueue.destroy();
-    transferQueue.destroy();
-=======
-    if (compute_queue)
-    {
-        compute_queue->destroy();
-    }
-    if (transfer_queue)
-    {
-        transfer_queue->destroy();
-    }
-    mainQueue.destroy();
-
->>>>>>> bb59ab03
+
     descriptorPool.destroy();
 
     memory.destroy();
@@ -76,17 +70,18 @@
 
 
     queueCounts[compute_idx]++;
-<<<<<<< HEAD
 
     transfer_info =
         std::make_pair(transfer_idx, queueCounts[transfer_idx] % queueFamilyProperties[transfer_idx].queueCount);
     queueCounts[transfer_idx]++;
 
-    if (main_queue_info == compute_info) {
+    if (main_queue_info == compute_info)
+    {
         LOG(WARNING) << "Main queue and compute queue are the same";
     }
 
-    if (main_queue_info == transfer_info) {
+    if (main_queue_info == transfer_info)
+    {
         LOG(WARNING) << "Main queue and transfer queue are the same";
     }
 
@@ -97,30 +92,6 @@
     auto maxCount = std::max_element(queueCounts.begin(), queueCounts.end());
     std::vector<float> prios(*maxCount, 1.0f);
 
-=======
-
-    transfer_info =
-        std::make_pair(transfer_idx, queueCounts[transfer_idx] % queueFamilyProperties[transfer_idx].queueCount);
-    queueCounts[transfer_idx]++;
-
-    if (main_queue_info == compute_info)
-    {
-        LOG(WARNING) << "Main queue and compute queue are the same";
-    }
-
-    if (main_queue_info == transfer_info)
-    {
-        LOG(WARNING) << "Main queue and transfer queue are the same";
-    }
-
-    queueCounts[main_idx]     = std::min(queueCounts[main_idx], queueFamilyProperties[main_idx].queueCount);
-    queueCounts[compute_idx]  = std::min(queueCounts[compute_idx], queueFamilyProperties[compute_idx].queueCount);
-    queueCounts[transfer_idx] = std::min(queueCounts[transfer_idx], queueFamilyProperties[transfer_idx].queueCount);
-
-    auto maxCount = std::max_element(queueCounts.begin(), queueCounts.end());
-    std::vector<float> prios(*maxCount, 1.0f);
-
->>>>>>> bb59ab03
 
     // Desired queues need to be requested upon logical device creation
     // Due to differing queue family configurations of Vulkan implementations this can be a bit tricky, especially
@@ -206,11 +177,28 @@
 
     mainQueue.create(device, main_queue_info.first, main_queue_info.second, vk::CommandPoolCreateFlagBits::eTransient);
 
-<<<<<<< HEAD
-    computeQueue.create(device, compute_info.first, compute_info.second);
-
-    transferQueue.create(device, transfer_info.first, transfer_info.second);
-
+    if (main_queue_info != compute_info)
+    {
+        compute_queue = std::make_unique<Saiga::Vulkan::Queue>();
+        compute_queue->create(device, compute_info.first, compute_info.second);
+        computeQueue = compute_queue.get();
+    }
+    else
+    {
+        computeQueue = &mainQueue;
+    }
+
+    if (main_queue_info != compute_info)
+    {
+        transfer_queue = std::make_unique<Saiga::Vulkan::Queue>();
+
+        transfer_queue->create(device, transfer_info.first, transfer_info.second);
+        transferQueue = transfer_queue.get();
+    }
+    else
+    {
+        transferQueue = &mainQueue;
+    }
     descriptorPool.create(
         device, parameters.maxDescriptorSets,
         {
@@ -235,62 +223,20 @@
             family = i;
             return true;
         }
-=======
-    if (main_queue_info != compute_info)
-    {
-        compute_queue = std::make_unique<Saiga::Vulkan::Queue>();
-        compute_queue->create(device, compute_info.first, compute_info.second);
-        computeQueue = compute_queue.get();
-    }
-    else
-    {
-        computeQueue = &mainQueue;
-    }
-
-    if (main_queue_info != compute_info)
-    {
-        transfer_queue = std::make_unique<Saiga::Vulkan::Queue>();
-
-        transfer_queue->create(device, transfer_info.first, transfer_info.second);
-        transferQueue = transfer_queue.get();
-    }
-    else
-    {
-        transferQueue = &mainQueue;
->>>>>>> bb59ab03
-    }
-    descriptorPool.create(
-        device, parameters.maxDescriptorSets,
-        {
-            vk::DescriptorPoolSize{vk::DescriptorType::eUniformBuffer, parameters.descriptorCounts[0]},
-            vk::DescriptorPoolSize{vk::DescriptorType::eCombinedImageSampler, parameters.descriptorCounts[1]},
-            vk::DescriptorPoolSize{vk::DescriptorType::eStorageBuffer, parameters.descriptorCounts[2]},
-            vk::DescriptorPoolSize{vk::DescriptorType::eStorageImage, parameters.descriptorCounts[3]},
-        });
-}
-
-<<<<<<< HEAD
+    }
+
     return false;
 }
-=======
-void VulkanBase::init(VulkanParameters params) {}
->>>>>>> bb59ab03
 
 ;
 
-<<<<<<< HEAD
 bool VulkanBase::findDedicatedQueueFamily(vk::QueueFlags flags, uint32_t& family)
-=======
-bool VulkanBase::findQueueFamily(vk::QueueFlags flags, uint32_t& family)
->>>>>>> bb59ab03
 {
     for (uint32_t i = 0; i < queueFamilyProperties.size(); ++i)
     {
         auto& prop = queueFamilyProperties[i];
 
-<<<<<<< HEAD
-=======
-        if ((prop.queueFlags & flags) == flags)
+        if (prop.queueFlags == flags)
         {
             family = i;
             return true;
@@ -300,24 +246,5 @@
     return false;
 }
 
-;
-
-bool VulkanBase::findDedicatedQueueFamily(vk::QueueFlags flags, uint32_t& family)
-{
-    for (uint32_t i = 0; i < queueFamilyProperties.size(); ++i)
-    {
-        auto& prop = queueFamilyProperties[i];
-
->>>>>>> bb59ab03
-        if (prop.queueFlags == flags)
-        {
-            family = i;
-            return true;
-        }
-    }
-
-    return false;
-}
-
 }  // namespace Vulkan
 }  // namespace Saiga