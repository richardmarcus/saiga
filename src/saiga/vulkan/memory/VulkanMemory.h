//
// Created by Peter Eichinger on 10.10.18.
//

#pragma once
#include "saiga/core/util/assert.h"

#include "BufferChunkAllocator.h"
#include "ChunkCreator.h"
#include "Defragger.h"
#include "FallbackAllocator.h"
#include "ImageChunkAllocator.h"
#include "ImageCopyComputeShader.h"
#include "MemoryType.h"

#include <algorithm>
#include <map>
#include <memory>
#include <sstream>
#include <vulkan/vulkan.hpp>

#include <unordered_map>
namespace Saiga::Vulkan
{
struct VulkanBase;
}
namespace Saiga::Vulkan::Memory
{
static const vk::BufferUsageFlags all_buffer_usage(VK_BUFFER_USAGE_FLAG_BITS_MAX_ENUM);
static const vk::ImageUsageFlags all_image_usage(VK_IMAGE_USAGE_FLAG_BITS_MAX_ENUM);

static const vk::MemoryPropertyFlags all_mem_properties(VK_MEMORY_PROPERTY_FLAG_BITS_MAX_ENUM);
static const vk::DeviceSize fallback_buffer_chunk_size = 64 * 1024 * 1024;

static const vk::DeviceSize fallback_image_chunk_size = 256 * 1024 * 1024;

class SAIGA_VULKAN_API VulkanMemory
{
   private:
    uint32_t frame_number = 0;
    template <bool usage_exact, bool memory_exact, typename T>
    struct allocator_find_functor
    {
        T type;
        explicit allocator_find_functor(T _type) : type(_type) {}
        template <typename MapIter>
        inline bool operator()(const MapIter& iter) const
        {
            bool usage_valid;
            if (usage_exact)
            {
                usage_valid = iter.first.usageFlags == type.usageFlags;
            }
            else
            {
                usage_valid = (iter.first.usageFlags & type.usageFlags) == type.usageFlags;
            }

            bool memory_valid;

            if (memory_exact)
            {
                memory_valid = iter.first.memoryFlags == type.memoryFlags;
            }
            else
            {
                memory_valid = ((iter.first.memoryFlags & type.memoryFlags) == type.memoryFlags);
            }

            return usage_valid && memory_valid;
        }
    };

    struct BufferContainer
    {
        std::unique_ptr<BufferChunkAllocator> allocator;
        std::unique_ptr<BufferDefragger> defragger;
    };

    struct ImageContainer
    {
        std::unique_ptr<ImageChunkAllocator> allocator;
        std::unique_ptr<ImageDefragger> defragger;
    };
    using BufferMap  = std::map<BufferType, BufferContainer>;
    using ImageMap   = std::map<ImageType, ImageContainer>;
    using BufferIter = BufferMap::iterator;
    using ImageIter  = ImageMap::iterator;

    using BufferDefaultMap = std::map<BufferType, vk::DeviceSize>;
    using ImageDefaultMap  = std::map<ImageType, vk::DeviceSize>;


    VulkanBase* base;
    vk::PhysicalDevice m_pDevice;
    vk::Device m_device;
    Queue* m_queue;
    uint32_t m_swapchain_images;
    std::unique_ptr<ImageCopyComputeShader> img_copy_shader;


    std::vector<vk::MemoryType> memoryTypes;


    BufferDefaultMap default_buffer_chunk_sizes{
        {BufferType{vk::BufferUsageFlagBits::eUniformBuffer | vk::BufferUsageFlagBits::eTransferDst,
                    all_mem_properties},
         1024 * 1024},
        {BufferType{all_buffer_usage, all_mem_properties}, fallback_buffer_chunk_size}};

    ImageDefaultMap default_image_chunk_sizes{
        {ImageType{all_image_usage, all_mem_properties}, fallback_image_chunk_size}};


    BufferMap bufferAllocators;
    ImageMap imageAllocators;

    std::unique_ptr<FallbackAllocator> fallbackAllocator;
    ChunkCreator chunkCreator;
    std::unique_ptr<FitStrategy<BufferMemoryLocation>> strategy;
    std::unique_ptr<FitStrategy<ImageMemoryLocation>> image_strategy;


    template <typename DefaultSizeMap, typename MemoryType>
    inline typename DefaultSizeMap::const_iterator find_default_size(const DefaultSizeMap& defaultSizes,
                                                                     const MemoryType& type)
    {
        const auto sizes_begin = defaultSizes.cbegin();
        const auto sizes_end   = defaultSizes.cend();

        auto found = std::find_if(sizes_begin, sizes_end, allocator_find_functor<false, false, MemoryType>(type));

        SAIGA_ASSERT(found != defaultSizes.cend(), "No default size found. At least a fallback size must be added.");
        return found;
    }

    BufferIter createNewBufferAllocator(BufferMap& map, const BufferDefaultMap& defaultSizes, const BufferType& type);

    ImageIter createNewImageAllocator(ImageMap& map, const ImageDefaultMap& defaultSizes, const ImageType& type);

    template <typename Map, typename UsageType>
    inline typename Map::iterator findAllocator(Map& map, const MemoryType<UsageType>& memoryType)
    {
        const auto begin = map.begin();
        const auto end   = map.end();

        auto found = std::find_if(begin, end, allocator_find_functor<false, true, MemoryType<UsageType>>(memoryType));

        if (found == end)
        {
            found = std::find_if(begin, end, allocator_find_functor<false, false, MemoryType<UsageType>>(memoryType));
        }

        return found;
    }

    template <typename Map, typename UsageType>
    inline typename Map::iterator find_allocator_exact(Map& map, const MemoryType<UsageType>& memoryType)
    {
        const auto begin = map.begin();
        const auto end   = map.end();

        auto found = std::find_if(begin, end, allocator_find_functor<true, true, MemoryType<UsageType>>(memoryType));

        return found;
    }


    inline vk::MemoryPropertyFlags getEffectiveFlags(const vk::MemoryPropertyFlags& flags) const
    {
        for (const auto& memory : memoryTypes)
        {
            if ((memory.propertyFlags & flags) == flags)
            {
                return memory.propertyFlags;
            }
        }
        SAIGA_ASSERT(false, "No valid memory found");
        return vk::MemoryPropertyFlags();
    }


    BufferContainer& getAllocator(const BufferType& type);

    BufferContainer& get_allocator_exact(const BufferType& type);

    ImageContainer& getImageAllocator(const ImageType& type);

    ImageContainer& get_image_allocator_exact(const ImageType& type);

   public:
<<<<<<< HEAD
    void init(VulkanBase* base, uint32_t swapchain_frames);
=======

	   VulkanMemory() = default;
	   VulkanMemory(const VulkanMemory&) = delete;
	   VulkanMemory& operator=(const VulkanMemory&) = delete;
    void init(vk::PhysicalDevice _pDevice, vk::Device _device, Queue* queue);
>>>>>>> e67f4f06

    void destroy();

    void renderGUI();

    BufferMemoryLocation* allocate(const BufferType& type, vk::DeviceSize size);

    // Continue here: change from image to ImageData
    ImageMemoryLocation* allocate(const ImageType& type, ImageData& image);

    void deallocateBuffer(const BufferType& type, BufferMemoryLocation* location);

    void deallocateImage(const ImageType& type, ImageMemoryLocation* location);

    void enable_defragmentation(const BufferType& type, bool enable);

    void enable_defragmentation(const ImageType& type, bool enable);

    void start_defrag(const BufferType& type);

    void start_defrag(const ImageType& type);

    void stop_defrag(const BufferType& type);

    void stop_defrag(const ImageType& type);

    void update()
    {
        frame_number++;
        for (auto& allocator : bufferAllocators)
        {
            auto* defragger = allocator.second.defragger.get();

            if (defragger)
            {
                defragger->update(frame_number);
            }
        }

        for (auto& allocator : imageAllocators)
        {
            auto* defragger = allocator.second.defragger.get();

            if (defragger)
            {
                defragger->update(frame_number);
            }
        }
    }
};

}  // namespace Saiga::Vulkan::Memory<|MERGE_RESOLUTION|>--- conflicted
+++ resolved
@@ -189,15 +189,11 @@
     ImageContainer& get_image_allocator_exact(const ImageType& type);
 
    public:
-<<<<<<< HEAD
+
     void init(VulkanBase* base, uint32_t swapchain_frames);
-=======
-
-	   VulkanMemory() = default;
-	   VulkanMemory(const VulkanMemory&) = delete;
-	   VulkanMemory& operator=(const VulkanMemory&) = delete;
-    void init(vk::PhysicalDevice _pDevice, vk::Device _device, Queue* queue);
->>>>>>> e67f4f06
+    VulkanMemory() = default;
+    VulkanMemory(const VulkanMemory&) = delete;
+    VulkanMemory& operator=(const VulkanMemory&) = delete;
 
     void destroy();
 
