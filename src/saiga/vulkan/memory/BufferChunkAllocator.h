--- conflicted
+++ resolved
@@ -5,9 +5,9 @@
 //
 
 #pragma once
-#include "saiga/export.h"
 #include "saiga/core/util/easylogging++.h"
 #include "saiga/core/util/imath.h"
+#include "saiga/export.h"
 
 #include "BaseChunkAllocator.h"
 #include "BaseMemoryAllocator.h"
@@ -24,15 +24,7 @@
 
 namespace Saiga::Vulkan::Memory
 {
-<<<<<<< HEAD
-namespace Vulkan
-{
-namespace Memory
-{
-class SAIGA_VULKAN_API BufferChunkAllocator : public BaseChunkAllocator
-=======
-class SAIGA_GLOBAL BufferChunkAllocator final : public BaseChunkAllocator
->>>>>>> 91d82859
+class SAIGA_VULKAN_API BufferChunkAllocator final : public BaseChunkAllocator
 {
    private:
     vk::DeviceSize m_alignment = std::numeric_limits<vk::DeviceSize>::max();
