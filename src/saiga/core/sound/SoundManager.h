﻿/**
 * Copyright (c) 2021 Darius Rückert
 * Licensed under the MIT License.
 * See LICENSE file for more information.
 */

#pragma once


#include "saiga/core/math/math.h"

#include "OpenAL.h"
#include "SoundSource.h"

#include <atomic>
#include <list>
#include <map>
#include <mutex>
#include <thread>
#include <vector>

<<<<<<< HEAD
#include <alc.h>

=======
struct ALCdevice;
>>>>>>> 9f94f249

namespace Saiga
{
namespace sound
{
class SoundSource;
class Sound;



/**
 * @brief The SoundManager class
 * It generates "maxSources" OpenAL soundsources and reuses them cyclic.
 * Be careful, on reuse a "clicking noise" may be heard, that happens probably because the sound does not start with
 * some quiet samples. Fix 1: Add silence on the start of the sound. Fix 2: Rewrite this class to not reuse sound
 * sources but generate new ones, but care for performance!
 */
class SAIGA_CORE_API SoundManager
{
   private:
    SoundSource* quietSoundSource;
    std::vector<SoundSource> sources;
    //    int sourceIndex = 0;

    std::map<std::string, Sound*> soundMap;

    float masterVolume  = 1.0f;
    float musicVolume   = 1.f;
    float effectsVolume = 1.f;

    bool muted = false;
    int maxSources, fixedSources;
    int oldestSource = 0;
    bool soundAlreadyLoaded(const std::string& file) const;
    void insertLoadedSoundIntoMap(const std::string& file, Sound* sound);
    void loadSoundsThreadStart();

    int threadCount = 0;
    std::vector<std::thread*> soundLoaderThreads;

    std::list<std::string> soundQueue;
    mutable std::mutex soundQueueLock;
    mutable std::mutex soundMapLock;

    bool parallelSoundLoaderRunning     = false;
    std::atomic<int> loadingDoneCounter = {0};

   public:
    SoundManager(int maxSources, int fixedSources = 0);
    virtual ~SoundManager();

    void setListenerPosition(const vec3& pos);
    void setListenerVelocity(const vec3& velocity);
    void setListenerOrientation(const vec3& at, const vec3& up);
    void setListenerGain(float g);
    void setMusicVolume(float v);
    void setEffectsVolume(float v);

    void setMute(bool b);

    void setTimeScale(float scale);
    void setTimeScaleNonFixed(float scale);


    /**
     * @brief getSoundSource
     * Fast function of getting a sound source, can not be called if the sound loaders are still working in parallel
     */
    SoundSource* getSoundSource(const std::string& file, bool isMusic = false);
    SoundSource* getFixedSoundSource(const std::string& file, int id, bool isMusic = false);
    SoundSource* getFixedSoundSource(int id);

    /**
     * @brief getSoundSourceWhileStillLoading
     * Thread safe function of getting a sound source while the parallel sound loaders are still working, may return a
     * quiet sound source if the sound is not loaded
     */
    SoundSource* getSoundSourceWhileStillLoading(const std::string& file, bool isMusic = false);

    void loadWaveSound(const std::string& file);

#ifdef SAIGA_USE_OPUS
    void loadOpusSound(const std::string& file);
#endif

    void loadSoundByEnding(const std::string& file);

    void unloadSound(const std::string& file);

    void addSoundToParallelQueue(const std::string& file);
    void startParallelSoundLoader(int threadCount);
    void joinParallelSoundLoader();
    bool isParallelLoadingDone();
    bool isParallelSoundLoaderNotJoined();
    void addSoundToParallelQueueLock(const std::string& file);


    // capturing
    ALCdevice* captureDevice = nullptr;
    std::vector<unsigned char> captureBuffer;
    void startCapturing();
    void stopCapturing();
    int getCapturedSamples();
};


}  // namespace sound
}  // namespace Saiga<|MERGE_RESOLUTION|>--- conflicted
+++ resolved
@@ -19,12 +19,7 @@
 #include <thread>
 #include <vector>
 
-<<<<<<< HEAD
 #include <alc.h>
-
-=======
-struct ALCdevice;
->>>>>>> 9f94f249
 
 namespace Saiga
 {
