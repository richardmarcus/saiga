--- conflicted
+++ resolved
@@ -149,15 +149,14 @@
 {
     if (displayModels)
     {
-<<<<<<< HEAD
-        assetRenderer.bind(cmd);
-        assetRenderer.pushModel(cmd, mat4(1));
-        plane.render(cmd);
+        if (assetRenderer.bind(cmd))
+        {
+            assetRenderer.pushModel(cmd, mat4(1));
+            plane.render(cmd);
+        }
 
         lineAssetRenderer.bind(cmd);
         lineAssetRenderer.pushModel(cmd, glm::translate(vec3(-5, 1.5f, 0)));
-
-
         teapot.render(cmd);
 
         auto gridMatrix = glm::rotate(0.5f*glm::pi<float>(), glm::vec3(1,0,0));
@@ -165,32 +164,11 @@
         lineAssetRenderer.pushModel(cmd, gridMatrix);
         grid.render(cmd);
 
-        //        lineAssetRenderer.pushModel(cmd,mat4(1));
-        //        frustum.render(cmd);
-        //        }
-        //        return;
 
 
         pointCloudRenderer.bind(cmd);
-
-
         pointCloudRenderer.pushModel(cmd, glm::translate(vec3(10, 2.5f, 0)));
         pointCloud.render(cmd, 0, pointCloud.capacity);
-
-
-
-        texturedAssetRenderer.bind(cmd);
-        texturedAssetRenderer.pushModel(cmd, glm::translate(glm::vec3(0,1,0)));
-        texturedAssetRenderer.bindTexture(cmd, box.descriptor);
-        box.render(cmd);
-=======
-        if (assetRenderer.bind(cmd))
-        {
-            assetRenderer.pushModel(cmd, mat4(1));
-            plane.render(cmd);
-        }
-
-
 
         if (texturedAssetRenderer.bind(cmd))
         {
@@ -198,7 +176,6 @@
             texturedAssetRenderer.bindTexture(cmd, box.descriptor);
             box.render(cmd);
         }
->>>>>>> 99afbd71
     }
 
 
