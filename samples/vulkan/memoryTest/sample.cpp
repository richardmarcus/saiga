﻿/*
 * Vulkan Example - imGui (https://github.com/ocornut/imgui)
 *
 * Copyright (C) 2017 by Sascha Willems - www.saschawillems.de
 *
 * This code is licensed under the MIT license (MIT) (http://opensource.org/licenses/MIT)
 */

#include "sample.h"

#include "saiga/core/image/imageTransformations.h"
#include "saiga/core/imgui/imgui.h"
#include "saiga/core/util/color.h"


#include <algorithm>
#include <saiga/core/imgui/imgui.h>

#include <glm/gtc/matrix_transform.hpp>
#if defined(SAIGA_OPENGL_INCLUDED)
#    error OpenGL was included somewhere.
#endif

VulkanExample::VulkanExample(Saiga::Vulkan::VulkanWindow& window, Saiga::Vulkan::VulkanForwardRenderer& renderer)
    : Updating(window), Saiga::Vulkan::VulkanForwardRenderingInterface(renderer), mersenne_twister(), renderer(renderer)
{
    float aspect = window.getAspectRatio();
    camera.setProj(60.0f, aspect, 0.1f, 50.0f, true);
    camera.setView(vec3(0, 5, 10), vec3(0, 0, 0), vec3(0, 1, 0));
    camera.rotationPoint = vec3(0);

    window.setCamera(&camera);

    auto_mersenne = std::mt19937();
}

VulkanExample::~VulkanExample() {}

void VulkanExample::init(Saiga::Vulkan::VulkanBase& base)
{
    // m_location1 = base.memory.vertexIndexAllocator.allocate(1024);
    // m_location2 = base.memory.vertexIndexAllocator.allocate(1024);
    // m_location3 = base.memory.vertexIndexAllocator.allocate(1024);
    num_allocations.resize(10, std::make_pair(nullptr, 0));
}



void VulkanExample::update(float dt)
{
    camera.update(dt);
    camera.interpolate(dt, 0);


    if (enable_auto_index)
    {
        static std::uniform_int_distribution<> alloc_dist(0, 9);

        // std::cout << alloc_dist(auto_mersenne) << std::endl;
        alloc_index(alloc_dist(auto_mersenne));
        auto_allocs++;
    }
    //    renderer.base.memory.vertexIndexAllocator.deallocate(m_location3);
    //    m_location3 = renderer.base.memory.vertexIndexAllocator.allocate(1025);
}

void VulkanExample::transfer(vk::CommandBuffer cmd) {}


void VulkanExample::render(vk::CommandBuffer cmd) {}

void VulkanExample::renderGUI()
{
    ImGui::SetNextWindowSize(ImVec2(200, 200), ImGuiSetCond_FirstUseEver);
    ImGui::Begin("Example settings");

    bool old_enable = enable_defragger;
    ImGui::Checkbox("Defragger enabled", &old_enable);
    if (old_enable != enable_defragger)
    {
        enable_defragger = old_enable;
        renderer.base.memory.enable_defragmentation(buffer_type, enable_defragger);
    }
    ImGui::Checkbox("Auto allocate indexed", &enable_auto_index);
    ImGui::Text("%d", auto_allocs);
    ImGui::End();

    parentWindow.renderImGui();
}


void VulkanExample::keyPressed(SDL_Keysym key)
{
    static std::uniform_int_distribution<unsigned long> alloc_dist(1UL, 15UL), size_dist(0UL, 3UL);



    int single_unassign = -1;
    unsigned long num_allocs;
    switch (key.scancode)
    {
        case SDL_SCANCODE_0:
            single_unassign = 10;
            break;
        case SDL_SCANCODE_9:
            single_unassign = 9;
            break;
        case SDL_SCANCODE_8:
            single_unassign = 8;
            break;
        case SDL_SCANCODE_7:
            single_unassign = 7;
            break;
        case SDL_SCANCODE_6:
            single_unassign = 6;
            break;
        case SDL_SCANCODE_5:
            single_unassign = 5;
            break;
        case SDL_SCANCODE_4:
            single_unassign = 4;
            break;
        case SDL_SCANCODE_3:
            single_unassign = 3;
            break;
        case SDL_SCANCODE_2:
            single_unassign = 2;
            break;
        case SDL_SCANCODE_1:
            single_unassign = 1;
            break;

        case SDL_SCANCODE_A:
            renderer.base.memory.enable_defragmentation(buffer_type, false);
            renderer.base.memory.stop_defrag(buffer_type);
            num_allocs = alloc_dist(mersenne_twister);

            for (int i = 0; i < num_allocs; ++i)
            {
                auto size = sizes[size_dist(mersenne_twister)];
                // allocations.push_back(renderer.base.memory.allocate(buffer_type, size));
                allocations.push_back(allocate(buffer_type, size));
            }
            renderer.base.memory.enable_defragmentation(buffer_type, enable_defragger);
            renderer.base.memory.start_defrag(buffer_type);
            break;
        case SDL_SCANCODE_D:
<<<<<<< HEAD
            num_allocs = std::min<size_t>(alloc_dist(mersenne_twister), allocations.size());
=======
            renderer.base.memory.enable_defragmentation(buffer_type, false);
            renderer.base.memory.stop_defrag(buffer_type);

            num_allocs = std::min(alloc_dist(mersenne_twister), allocations.size());
>>>>>>> 91d82859

            for (int i = 0; i < num_allocs; ++i)
            {
                auto index = mersenne_twister() % allocations.size();

                // renderer.base.memory.deallocateBuffer(buffer_type, allocations[index].first);
                allocations.erase(allocations.begin() + index);
            }
            renderer.base.memory.enable_defragmentation(buffer_type, enable_defragger);
            renderer.base.memory.start_defrag(buffer_type);

            break;
        case SDL_SCANCODE_F:
            enable_defragger = !enable_defragger;

            renderer.base.memory.enable_defragmentation(buffer_type, enable_defragger);
            break;
        case SDL_SCANCODE_ESCAPE:
            parentWindow.close();
            break;
        default:
            break;
    }

    if (single_unassign > 0)
    {
        auto index = single_unassign - 1;
        alloc_index(index);
    }
}

void VulkanExample::alloc_index(int index)
{
    if (num_allocations[index].first)
    {
        // num_allocations[index].first->destroy();
        // MemoryLocation* loc = num_allocations[index].first;
        // allocations.erase(allocations.begin() + index);
        // renderer.base.memory.deallocateBuffer(buffer_type, loc);
        num_allocations[index] = std::make_pair(nullptr, 0);
    }
    else
    {
        num_allocations[index] = allocate(buffer_type, sizes[3]);
        // num_allocations[index] = renderer.base.memory.allocate(buffer_type, sizes[3]);
    }
}

void VulkanExample::keyReleased(SDL_Keysym key) {}

std::pair<std::shared_ptr<Saiga::Vulkan::Buffer>, uint32_t> VulkanExample::allocate(
    Saiga::Vulkan::Memory::BufferType type, unsigned long long int size)
{
    static std::uniform_int_distribution<unsigned long> init_dist(0UL, 1024UL);

    auto start = init_dist(mersenne_twister);

    std::vector<uint32_t> mem;
    mem.resize(size / sizeof(uint32_t) + 1);
    std::generate(mem.begin(), mem.end(), [=]() {
        static auto current = start;
        return current++;
    });
    std::shared_ptr<Saiga::Vulkan::Buffer> buffer = std::make_shared<Saiga::Vulkan::Buffer>();
    buffer->createBuffer(renderer.base, size, type.usageFlags, type.memoryFlags);

    buffer->stagedUpload(renderer.base, size, mem.data());

    return std::make_pair(buffer, start);
}<|MERGE_RESOLUTION|>--- conflicted
+++ resolved
@@ -11,7 +11,6 @@
 #include "saiga/core/image/imageTransformations.h"
 #include "saiga/core/imgui/imgui.h"
 #include "saiga/core/util/color.h"
-
 
 #include <algorithm>
 #include <saiga/core/imgui/imgui.h>
@@ -145,14 +144,12 @@
             renderer.base.memory.start_defrag(buffer_type);
             break;
         case SDL_SCANCODE_D:
-<<<<<<< HEAD
-            num_allocs = std::min<size_t>(alloc_dist(mersenne_twister), allocations.size());
-=======
+
             renderer.base.memory.enable_defragmentation(buffer_type, false);
             renderer.base.memory.stop_defrag(buffer_type);
 
             num_allocs = std::min(alloc_dist(mersenne_twister), allocations.size());
->>>>>>> 91d82859
+
 
             for (int i = 0; i < num_allocs; ++i)
             {
