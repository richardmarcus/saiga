--- conflicted
+++ resolved
@@ -12,13 +12,10 @@
 #include "saiga/imgui/imgui.h"
 #include "saiga/util/color.h"
 
-<<<<<<< HEAD
 #include <algorithm>
 #include <saiga/imgui/imgui.h>
 
 #include <glm/gtc/matrix_transform.hpp>
-=======
->>>>>>> c618eb63
 #if defined(SAIGA_OPENGL_INCLUDED)
 #    error OpenGL was included somewhere.
 #endif
