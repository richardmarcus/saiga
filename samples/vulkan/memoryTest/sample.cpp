﻿/*
 * Vulkan Example - imGui (https://github.com/ocornut/imgui)
 *
 * Copyright (C) 2017 by Sascha Willems - www.saschawillems.de
 *
 * This code is licensed under the MIT license (MIT) (http://opensource.org/licenses/MIT)
 */

#include "sample.h"

#include "saiga/core/image/imageTransformations.h"
#include "saiga/core/imgui/imgui.h"
#include "saiga/core/util/color.h"
#include "saiga/core/util/imath.h"

#include <algorithm>
#include <saiga/core/imgui/imgui.h>

#include <glm/gtc/matrix_transform.hpp>
#if defined(SAIGA_OPENGL_INCLUDED)
#    error OpenGL was included somewhere.
#endif

VulkanExample::VulkanExample(Saiga::Vulkan::VulkanWindow& window, Saiga::Vulkan::VulkanForwardRenderer& renderer)
    : Updating(window), Saiga::Vulkan::VulkanForwardRenderingInterface(renderer), mersenne_twister(), renderer(renderer)
{
    float aspect = window.getAspectRatio();
    camera.setProj(60.0f, aspect, 0.1f, 50.0f, true);
    camera.setView(vec3(0, 5, 10), vec3(0, 0, 0), vec3(0, 1, 0));
    camera.rotationPoint = vec3(0);

    window.setCamera(&camera);

    auto_mersenne = std::mt19937();

    init(renderer.base());
}

VulkanExample::~VulkanExample() {}

void VulkanExample::init(Saiga::Vulkan::VulkanBase& base)
{
    for (int i = 0; i < image_names.size(); ++i)
    {
        auto image = std::make_shared<Saiga::Image>(image_names[i]);

        if (image->type == Saiga::UC3)
        {
            auto img2 = std::make_shared<Saiga::TemplatedImage<ucvec4>>(image->height, image->width);
            Saiga::ImageTransformation::addAlphaChannel(image->getImageView<ucvec3>(), img2->getImageView(), 255);
            image = img2;
        }

        images[i] = image;
    }
    num_allocations.resize(10, std::make_pair(nullptr, 0));

    textureDisplay.init(base, renderer.renderPass);
}



void VulkanExample::update(float dt)
{
    camera.update(dt);
    camera.interpolate(dt, 0);


    if (enable_auto_index)
    {
        static std::uniform_int_distribution<> alloc_dist(0, 9);

        // std::cout << alloc_dist(auto_mersenne) << std::endl;
        alloc_index(alloc_dist(auto_mersenne));
        auto_allocs++;
    }
<<<<<<< HEAD

    std::for_each(to_delete_tex.begin(), to_delete_tex.end(), [](auto& entry) { std::get<2>(entry) -= 1; });

    auto end = std::remove_if(to_delete_tex.begin(), to_delete_tex.end(),
                              [](const auto& entry) { return std::get<2>(entry) < 0; });

    to_delete_tex.erase(end, to_delete_tex.end());
    //    renderer.base.memory.vertexIndexAllocator.deallocate(m_location3);
    //    m_location3 = renderer.base.memory.vertexIndexAllocator.allocate(1025);
=======
    //    renderer.base().memory.vertexIndexAllocator.deallocate(m_location3);
    //    m_location3 = renderer.base().memory.vertexIndexAllocator.allocate(1025);
>>>>>>> 8a2f1bf3
}

void VulkanExample::transfer(vk::CommandBuffer cmd) {}


void VulkanExample::render(vk::CommandBuffer cmd)
{
    if (show_textures && !tex_allocations.empty())
    {
        if (textureDisplay.bind(cmd))
        {
            const int width = 16;
            int index       = 0;
            for (auto& texture : tex_allocations)
            {
                auto set = textureDisplay.createAndUpdateDescriptorSet(*(texture.first));
                // VLOG(1) << "Displaying " << texture.first->memoryLocation->data.sampler;
                vec2 position((index % width) * 64, (index / width) * 64);
                textureDisplay.renderTexture(cmd, set, position, vec2(64, 64));
                index++;
            }
            // VLOG(1) << "===============";
        }
    }
}

void VulkanExample::renderGUI()
{
    static std::uniform_int_distribution<unsigned long> alloc_dist(1, 5), size_dist(0UL, 3UL), image_dist(0, 3);

    ImGui::SetNextWindowSize(ImVec2(200, 200), ImGuiSetCond_FirstUseEver);
    ImGui::Begin("Example settings");

    bool old_enable = enable_defragger;
    ImGui::Checkbox("Defragger enabled", &old_enable);
    if (old_enable != enable_defragger)
    {
        enable_defragger = old_enable;
        renderer.base().memory.enable_defragmentation(buffer_type, enable_defragger);
    }

    ImGui::Checkbox("Auto allocate indexed", &enable_auto_index);
    ImGui::Text("%d", auto_allocs);

    if (ImGui::Button("Allocate Image"))
    {
        renderer.base.memory.enable_defragmentation(image_type, false);
        renderer.base.memory.stop_defrag(image_type);
        auto num_allocs = alloc_dist(mersenne_twister);

        for (int i = 0; i < num_allocs; ++i)
        {
            auto index = image_dist(mersenne_twister);
            // allocations.push_back(renderer.base.memory.allocate(buffer_type, size));
            tex_allocations.push_back(allocate(image_type, index));
        }
        renderer.base.memory.enable_defragmentation(buffer_type, enable_defragger);
        renderer.base.memory.start_defrag(buffer_type);
    }

    if (ImGui::Button("Deallocate Image"))
    {
        renderer.base.memory.enable_defragmentation(image_type, false);
        renderer.base.memory.stop_defrag(image_type);

        auto num_allocs = std::min(alloc_dist(mersenne_twister), tex_allocations.size());


        for (int i = 0; i < num_allocs; ++i)
        {
            auto index = mersenne_twister() % tex_allocations.size();

            auto& alloc = tex_allocations[index];
            to_delete_tex.emplace_back(alloc.first, alloc.second, 12);
            tex_allocations.erase(tex_allocations.begin() + index);
        }
        renderer.base.memory.enable_defragmentation(image_type, enable_defragger);
        renderer.base.memory.start_defrag(image_type);
    }

    ImGui::Checkbox("Show textures", &show_textures);
    ImGui::End();

    parentWindow.renderImGui();
}


void VulkanExample::keyPressed(SDL_Keysym key)
{
    static std::uniform_int_distribution<unsigned long> alloc_dist(1UL, 1UL), size_dist(0UL, 3UL), image_dist(0, 3);



    int single_unassign = -1;
    unsigned long num_allocs;
    switch (key.scancode)
    {
        case SDL_SCANCODE_0:
            single_unassign = 10;
            break;
        case SDL_SCANCODE_9:
            single_unassign = 9;
            break;
        case SDL_SCANCODE_8:
            single_unassign = 8;
            break;
        case SDL_SCANCODE_7:
            single_unassign = 7;
            break;
        case SDL_SCANCODE_6:
            single_unassign = 6;
            break;
        case SDL_SCANCODE_5:
            single_unassign = 5;
            break;
        case SDL_SCANCODE_4:
            single_unassign = 4;
            break;
        case SDL_SCANCODE_3:
            single_unassign = 3;
            break;
        case SDL_SCANCODE_2:
            single_unassign = 2;
            break;
        case SDL_SCANCODE_1:
            single_unassign = 1;
            break;

        case SDL_SCANCODE_A:
            renderer.base().memory.enable_defragmentation(buffer_type, false);
            renderer.base().memory.stop_defrag(buffer_type);
            num_allocs = alloc_dist(mersenne_twister);

            for (int i = 0; i < num_allocs; ++i)
            {
                auto size = sizes[size_dist(mersenne_twister)];
                // allocations.push_back(renderer.base().memory.allocate(buffer_type, size));
                allocations.push_back(allocate(buffer_type, size));
            }
            renderer.base().memory.enable_defragmentation(buffer_type, enable_defragger);
            renderer.base().memory.start_defrag(buffer_type);
            break;
        case SDL_SCANCODE_D:

            renderer.base().memory.enable_defragmentation(buffer_type, false);
            renderer.base().memory.stop_defrag(buffer_type);

            num_allocs = std::min(alloc_dist(mersenne_twister), allocations.size());


            for (int i = 0; i < num_allocs; ++i)
            {
                auto index = mersenne_twister() % allocations.size();

                // renderer.base().memory.deallocateBuffer(buffer_type, allocations[index].first);
                allocations.erase(allocations.begin() + index);
            }
            renderer.base().memory.enable_defragmentation(buffer_type, enable_defragger);
            renderer.base().memory.start_defrag(buffer_type);

            break;
        case SDL_SCANCODE_Z:
        {
            renderer.base.memory.enable_defragmentation(image_type, false);
            renderer.base.memory.stop_defrag(image_type);
            num_allocs = alloc_dist(mersenne_twister);

<<<<<<< HEAD
            for (int i = 0; i < num_allocs; ++i)
            {
                auto index = image_dist(mersenne_twister);
                // allocations.push_back(renderer.base.memory.allocate(buffer_type, size));
                tex_allocations.push_back(allocate(image_type, index));
            }
            renderer.base.memory.enable_defragmentation(buffer_type, enable_defragger);
            renderer.base.memory.start_defrag(buffer_type);
        }
        break;
        case SDL_SCANCODE_C:
        {
            renderer.base.memory.enable_defragmentation(image_type, false);
            renderer.base.memory.stop_defrag(image_type);

            num_allocs = std::min(alloc_dist(mersenne_twister), tex_allocations.size());


            for (int i = 0; i < num_allocs; ++i)
            {
                auto index = mersenne_twister() % tex_allocations.size();

                auto& alloc = tex_allocations[index];
                to_delete_tex.emplace_back(alloc.first, alloc.second, 4);
                tex_allocations.erase(tex_allocations.begin() + index);
            }
            renderer.base.memory.enable_defragmentation(image_type, enable_defragger);
            renderer.base.memory.start_defrag(image_type);
        }
        break;
        case SDL_SCANCODE_R:
            renderer.base.memory.enable_defragmentation(buffer_type, false);
            renderer.base.memory.stop_defrag(buffer_type);

            for (int i = 0; i < 10; ++i)
            {
                alloc_index(i);
            }
            renderer.base.memory.enable_defragmentation(buffer_type, enable_defragger);
            renderer.base.memory.start_defrag(buffer_type);
=======
            renderer.base().memory.enable_defragmentation(buffer_type, enable_defragger);
>>>>>>> 8a2f1bf3
            break;
        case SDL_SCANCODE_ESCAPE:
            cleanup();
            parentWindow.close();
            break;
        default:
            break;
    }

    if (single_unassign > 0)
    {
        auto index = single_unassign - 1;
        alloc_index(index);
    }
}

void VulkanExample::alloc_index(int index)
{
    if (num_allocations[index].first)
    {
        // num_allocations[index].first->destroy();
        // BufferMemoryLocation* loc = num_allocations[index].first;
        // allocations.erase(allocations.begin() + index);
        // renderer.base().memory.deallocateBuffer(buffer_type, loc);
        num_allocations[index] = std::make_pair(nullptr, 0);
    }
    else
    {
        num_allocations[index] = allocate(buffer_type, sizes[3]);
        // num_allocations[index] = renderer.base().memory.allocate(buffer_type, sizes[3]);
    }
}

void VulkanExample::keyReleased(SDL_Keysym key) {}

std::pair<std::shared_ptr<Saiga::Vulkan::Buffer>, uint32_t> VulkanExample::allocate(
    Saiga::Vulkan::Memory::BufferType type, unsigned long long int size)
{
    static std::uniform_int_distribution<unsigned long> init_dist(0UL, 1024UL);

    auto start = init_dist(mersenne_twister);

    std::vector<uint32_t> mem;
    mem.resize(size / sizeof(uint32_t) + 1);
    std::iota(mem.begin(), mem.end(), start);
    std::shared_ptr<Saiga::Vulkan::Buffer> buffer = std::make_shared<Saiga::Vulkan::Buffer>();
    buffer->createBuffer(renderer.base(), size, type.usageFlags, type.memoryFlags);

    buffer->stagedUpload(renderer.base(), size, mem.data());

    buffer->mark_dynamic();

    return std::make_pair(buffer, start);
}

std::pair<std::shared_ptr<Saiga::Vulkan::Texture2D>, vk::DescriptorSet> VulkanExample::allocate(
    Saiga::Vulkan::Memory::ImageType type, unsigned long long int index)
{
    std::shared_ptr<Saiga::Vulkan::Texture2D> texture = std::make_shared<Saiga::Vulkan::Texture2D>();

    // std::vector<uint32_t> mem;
    // mem.resize(size * size);
    //
    // std::iota(mem.begin(), mem.end(), 0);

    // Saiga::Vulkan::StagingBuffer staging;
    // staging.init(renderer.base, size * size, mem.data());

    texture->fromImage(renderer.base, *images[index]);
    // auto init_operation =
    //    texture->fromStagingBuffer(renderer.base, size, size, vk::Format::eR8G8B8A8Uint, staging,
    //                               *renderer.base.transferQueue, renderer.base.transferQueue->commandPool);
    //
    // renderer.base.device.waitForFences(init_operation.fence, true, 100000000000);
    // renderer.base.transferQueue->commandPool.freeCommandBuffer(init_operation.cmd);
    //
    // renderer.base.device.destroy(init_operation.fence);
    texture->mark_dynamic();

    return std::make_pair(texture, nullptr);
}

void VulkanExample::cleanup()
{
    renderer.base.device.waitIdle();
    allocations.resize(0);
    num_allocations.resize(0);
    tex_allocations.resize(0);
}<|MERGE_RESOLUTION|>--- conflicted
+++ resolved
@@ -74,7 +74,6 @@
         alloc_index(alloc_dist(auto_mersenne));
         auto_allocs++;
     }
-<<<<<<< HEAD
 
     std::for_each(to_delete_tex.begin(), to_delete_tex.end(), [](auto& entry) { std::get<2>(entry) -= 1; });
 
@@ -84,10 +83,6 @@
     to_delete_tex.erase(end, to_delete_tex.end());
     //    renderer.base.memory.vertexIndexAllocator.deallocate(m_location3);
     //    m_location3 = renderer.base.memory.vertexIndexAllocator.allocate(1025);
-=======
-    //    renderer.base().memory.vertexIndexAllocator.deallocate(m_location3);
-    //    m_location3 = renderer.base().memory.vertexIndexAllocator.allocate(1025);
->>>>>>> 8a2f1bf3
 }
 
 void VulkanExample::transfer(vk::CommandBuffer cmd) {}
@@ -255,7 +250,6 @@
             renderer.base.memory.stop_defrag(image_type);
             num_allocs = alloc_dist(mersenne_twister);
 
-<<<<<<< HEAD
             for (int i = 0; i < num_allocs; ++i)
             {
                 auto index = image_dist(mersenne_twister);
@@ -296,9 +290,6 @@
             }
             renderer.base.memory.enable_defragmentation(buffer_type, enable_defragger);
             renderer.base.memory.start_defrag(buffer_type);
-=======
-            renderer.base().memory.enable_defragmentation(buffer_type, enable_defragger);
->>>>>>> 8a2f1bf3
             break;
         case SDL_SCANCODE_ESCAPE:
             cleanup();
