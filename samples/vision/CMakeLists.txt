add_subdirectory(ba_schur)
add_subdirectory(block_matrices)

<<<<<<< HEAD
if(G2O_FOUND)
    add_subdirectory(posegraph)
    add_subdirectory(ba_performance_test)
=======
if(SAIGA_USE_MKL)
add_subdirectory(mkl_test)
>>>>>>> e726ce33
endif()

if (SDL2_FOUND AND SAIGA_USE_VULKAN)
    if(G2O_FOUND)
        add_subdirectory(ba)
        add_subdirectory(posegraph_viewer)
    endif()
    if(OPENNI2_FOUND)
        add_subdirectory(openni2Viewer)
    endif()
endif()

if (OPENNI2_FOUND AND Boost_FOUND)
    add_subdirectory(openni2Client)
    add_subdirectory(openni2Server)
endif ()<|MERGE_RESOLUTION|>--- conflicted
+++ resolved
@@ -1,14 +1,14 @@
 add_subdirectory(ba_schur)
 add_subdirectory(block_matrices)
 
-<<<<<<< HEAD
+
 if(G2O_FOUND)
     add_subdirectory(posegraph)
     add_subdirectory(ba_performance_test)
-=======
+endif()
+
 if(SAIGA_USE_MKL)
-add_subdirectory(mkl_test)
->>>>>>> e726ce33
+    add_subdirectory(mkl_test)
 endif()
 
 if (SDL2_FOUND AND SAIGA_USE_VULKAN)
